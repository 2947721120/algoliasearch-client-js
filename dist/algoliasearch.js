--- conflicted
+++ resolved
@@ -643,61 +643,6 @@
     }
   },
 
-<<<<<<< HEAD
-    _sendQueriesBatch: function(params, callback) {
-       if (this.jsonp === null) {
-            var self = this;
-            return this._jsonRequest({ cache: this.cache,
-                method: 'POST',
-                url: '/1/indexes/*/queries',
-                body: params,
-                callback: function(success, content) {
-                    if (!success) {
-                        // retry first with JSONP
-                        self.jsonp = true;
-                        self._sendQueriesBatch(params, callback);
-                    } else {
-                        self.jsonp = false;
-                        callback && callback(success, content);
-                    }
-                }
-            });
-        } else if (this.jsonp) {
-            var jsonpParams = '';
-            for (var i = 0; i < params.requests.length; ++i) {
-                var q = '/1/indexes/' + encodeURIComponent(params.requests[i].indexName) + '?' + params.requests[i].params;
-                jsonpParams += i + '=' + encodeURIComponent(q) + '&';
-            }
-            var pObj = {params: jsonpParams};
-            return this._jsonRequest({ cache: this.cache,
-                                   method: 'GET',
-                                   url: '/1/indexes/*',
-                                   body: pObj,
-                                   callback: callback });
-        } else {
-            return this._jsonRequest({ cache: this.cache,
-                                   method: 'POST',
-                                   url: '/1/indexes/*/queries',
-                                   body: params,
-                                          callback: callback});
-        }
-    },
-    /*
-     * Wrapper that try all hosts to maximize the quality of service
-     */
-    _jsonRequest: function(opts) {
-        var self = this;
-        var callback = opts.callback;
-        var cache = null;
-        var cacheID = opts.url;
-        var deferred = null;
-        if (this.options.jQuery) {
-            deferred = this.options.jQuery.$.Deferred();
-            deferred.promise = deferred.promise(); // promise is a property in angular
-        } else if (this.options.angular) {
-            deferred = this.options.angular.$q.defer();
-        }
-=======
   /**
    * Make a $http
    *
@@ -707,7 +652,6 @@
   _makeAngularRequestByHost: function(url, opts) {
     var self = this;
     var body = null;
->>>>>>> bc12af42
 
     if (!this._isUndefined(opts.body)) {
       body = JSON.stringify(opts.body);
@@ -930,61 +874,6 @@
       return;
     }
 
-<<<<<<< HEAD
-    /**
-     * Make a XmlHttpRequest
-     *
-     * @param url request url (includes endpoint and path)
-     * @param opts all request opts
-     */
-    _makeXmlHttpRequestByHost: function(url, opts) {
-        // no cors or XDomainRequest, no request
-        if (!this._support.cors && !this._support.hasXDomainRequest) {
-            // very old browser, not supported
-            opts.callback(false, false, null, { 'message': 'CORS not supported' });
-            return;
-        }
-
-        var self = this;
-        var request = this._support.cors ? new XMLHttpRequest() : new XDomainRequest();
-        var body = null;
-        var ontimeout = null;
-
-        if (!this._isUndefined(opts.body)) {
-            body = JSON.stringify(opts.body);
-        }
-
-        url += ((url.indexOf('?') === -1) ? '?' : '&') + 'X-Algolia-API-Key=' + this.apiKey;
-        url += '&X-Algolia-Application-Id=' + this.applicationID;
-        if (this.userToken) {
-            url += '&X-Algolia-UserToken=' + encodeURIComponent(this.userToken);
-        }
-        if (this.tagFilters) {
-            url += '&X-Algolia-TagFilters=' + encodeURIComponent(this.tagFilters);
-        }
-        for (var i = 0; i < this.extraHeaders.length; ++i) {
-            url += '&' + this.extraHeaders[i].key + '=' + this.extraHeaders[i].value;
-        }
-
-        request.open(opts.method, url);
-
-        if (this._support.cors) {
-            request.timeout = this.requestTimeoutInMs * (opts.successiveRetryCount + 1);
-            if (body !== null) {
-                /* This content type is specified to follow CORS 'simple header' directive */
-                request.setRequestHeader('Content-type', 'application/x-www-form-urlencoded');
-            }
-        }
-
-        ontimeout = setTimeout(function() {
-            request.abort();
-            // Prevent Internet Explorer 9, JScript Error c00c023f
-            if (request.aborted === true) {
-              stopLoadAnimation();
-              return;
-            }
-            opts.callback(true, false, null, { 'message': 'Timeout - Could not connect to endpoint ' + url } );
-=======
     var body = null;
     var request = this._support.cors ? new XMLHttpRequest() : new XDomainRequest();
     var ontimeout;
@@ -998,7 +887,6 @@
 
     url += (url.indexOf('?') === -1 ? '?' : '&') + 'X-Algolia-API-Key=' + this.apiKey;
     url += '&X-Algolia-Application-Id=' + this.applicationID;
->>>>>>> bc12af42
 
     if (this.userToken) {
       url += '&X-Algolia-UserToken=' + encodeURIComponent(this.userToken);
@@ -1008,15 +896,9 @@
       url += '&X-Algolia-TagFilters=' + encodeURIComponent(this.tagFilters);
     }
 
-<<<<<<< HEAD
-        request.onload = function(event) {
-            clearTimeout(ontimeout);
-            ontimeout = null;
-=======
     for (var i = 0; i < this.extraHeaders.length; ++i) {
       url += '&' + this.extraHeaders[i].key + '=' + this.extraHeaders[i].value;
     }
->>>>>>> bc12af42
 
     timeoutListener = function() {
       if (!self._support.timeout) {
@@ -1024,39 +906,6 @@
         request.abort();
       }
 
-<<<<<<< HEAD
-                if ('withCredentials' in request) {
-                    response = event.target.response;
-                    success = (event.target.status === 200 || event.target.status === 201);
-                } else {
-                    // Handle CORS requests IE8/IE9
-                    // No statusCode available in XDomainRequest,
-                    // If we received onload, then we are all good
-                    response = event.target.responseText;
-
-                    // This test differs from XMLHttpRequest `success` computing.
-                    // In XMLHttpRequest case, a 200 and empty ('') response will set
-                    // success to `true`
-                    success = (response && response.length > 0);
-                }
-
-                var retry = !success && event.target.status !== 400 && event.target.status !== 403 && event.target.status !== 404;
-                opts.callback(retry, success, event.target, response ? JSON.parse(response) : null);
-            } else {
-                opts.callback(false, true, event, JSON.parse(request.responseText));
-            }
-        };
-        request.ontimeout = function(event) { // stop the network call but rely on ontimeout to call opt.callback
-        };
-        request.onerror = function(event) {
-            clearTimeout(ontimeout);
-            ontimeout = null;
-            opts.callback(true, false, null, { 'message': 'Could not connect to host', 'error': event } );
-        };
-
-        request.send(body);
-    },
-=======
       opts.callback(true, false, { 'message': 'Timeout - Could not connect to endpoint ' + url } );
     };
 
@@ -1065,7 +914,6 @@
     if (this._support.cors && body !== null && opts.method !== 'GET') {
       request.setRequestHeader('Content-type', 'application/x-www-form-urlencoded');
     }
->>>>>>> bc12af42
 
     // event object not received in IE8, at least
     // but we do not use it, still important to note
@@ -1082,20 +930,6 @@
 
       var response = null;
 
-<<<<<<< HEAD
-    /// internal attributes
-    applicationID: null,
-    apiKey: null,
-    tagFilters: null,
-    userToken: null,
-    hosts: [],
-    extraHeaders: [],
-    _support: {
-        hasXMLHttpRequest: 'XMLHttpRequest' in window,
-        hasXDomainRequest: 'XDomainRequest' in window,
-        cors: 'withCredentials' in new XMLHttpRequest()
-    }
-=======
       try {
         response = JSON.parse(request.responseText);
       } catch(e) {}
@@ -1171,7 +1005,6 @@
     cors: 'withCredentials' in new XMLHttpRequest(),
     timeout: 'timeout' in new XMLHttpRequest()
   }
->>>>>>> bc12af42
 };
 
 /*
