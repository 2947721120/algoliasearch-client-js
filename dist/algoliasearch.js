/*
 * Copyright (c) 2013 Algolia
 * http://www.algolia.com/
 *
 * Permission is hereby granted, free of charge, to any person obtaining a copy
 * of this software and associated documentation files (the "Software"), to deal
 * in the Software without restriction, including without limitation the rights
 * to use, copy, modify, merge, publish, distribute, sublicense, and/or sell
 * copies of the Software, and to permit persons to whom the Software is
 * furnished to do so, subject to the following conditions:
 *
 * The above copyright notice and this permission notice shall be included in
 * all copies or substantial portions of the Software.
 *
 * THE SOFTWARE IS PROVIDED "AS IS", WITHOUT WARRANTY OF ANY KIND, EXPRESS OR
 * IMPLIED, INCLUDING BUT NOT LIMITED TO THE WARRANTIES OF MERCHANTABILITY,
 * FITNESS FOR A PARTICULAR PURPOSE AND NONINFRINGEMENT. IN NO EVENT SHALL THE
 * AUTHORS OR COPYRIGHT HOLDERS BE LIABLE FOR ANY CLAIM, DAMAGES OR OTHER
 * LIABILITY, WHETHER IN AN ACTION OF CONTRACT, TORT OR OTHERWISE, ARISING FROM,
 * OUT OF OR IN CONNECTION WITH THE SOFTWARE OR THE USE OR OTHER DEALINGS IN
 * THE SOFTWARE.
 */

var ALGOLIA_VERSION = '2.8.4';

/*
 * Copyright (c) 2013 Algolia
 * http://www.algolia.com/
 *
 * Permission is hereby granted, free of charge, to any person obtaining a copy
 * of this software and associated documentation files (the "Software"), to deal
 * in the Software without restriction, including without limitation the rights
 * to use, copy, modify, merge, publish, distribute, sublicense, and/or sell
 * copies of the Software, and to permit persons to whom the Software is
 * furnished to do so, subject to the following conditions:
 *
 * The above copyright notice and this permission notice shall be included in
 * all copies or substantial portions of the Software.
 *
 * THE SOFTWARE IS PROVIDED "AS IS", WITHOUT WARRANTY OF ANY KIND, EXPRESS OR
 * IMPLIED, INCLUDING BUT NOT LIMITED TO THE WARRANTIES OF MERCHANTABILITY,
 * FITNESS FOR A PARTICULAR PURPOSE AND NONINFRINGEMENT. IN NO EVENT SHALL THE
 * AUTHORS OR COPYRIGHT HOLDERS BE LIABLE FOR ANY CLAIM, DAMAGES OR OTHER
 * LIABILITY, WHETHER IN AN ACTION OF CONTRACT, TORT OR OTHERWISE, ARISING FROM,
 * OUT OF OR IN CONNECTION WITH THE SOFTWARE OR THE USE OR OTHER DEALINGS IN
 * THE SOFTWARE.
 */

/*
 * Algolia Search library initialization
 * @param applicationID the application ID you have in your admin interface
 * @param apiKey a valid API key for the service
 * @param methodOrOptions the hash of parameters for initialization. It can contains:
 *        - method (optional) specify if the protocol used is http or https (http by default to make the first search query faster).
 *          You need to use https is you are doing something else than just search queries.
 *        - hosts (optional) the list of hosts that you have received for the service
 *        - dsn (optional) set to true if your account has the Distributed Search Option
 *        - dsnHost (optional) override the automatic computation of dsn hostname
 */
var AlgoliaSearch = function(applicationID, apiKey, methodOrOptions, resolveDNS, hosts) {
    var self = this;
    this.applicationID = applicationID;
    this.apiKey = apiKey;
    this.dsn = true;
    this.dsnHost = null;
    this.hosts = [];
    this.currentHostIndex = 0;
    this.requestTimeoutInMs = 2000;
    this.extraHeaders = [];
    this.jsonp = null;
    this.options = {};

    var method;
    var tld = 'net';
    if (typeof methodOrOptions === 'string') { // Old initialization
        method = methodOrOptions;
    } else {
        // Take all option from the hash
        var options = methodOrOptions || {};
        this.options = options;
        if (!this._isUndefined(options.method)) {
            method = options.method;
        }
        if (!this._isUndefined(options.tld)) {
            tld = options.tld;
        }
        if (!this._isUndefined(options.dsn)) {
            this.dsn = options.dsn;
        }
        if (!this._isUndefined(options.hosts)) {
            hosts = options.hosts;
        }
        if (!this._isUndefined(options.dsnHost)) {
            this.dsnHost = options.dsnHost;
        }
        if (!this._isUndefined(options.requestTimeoutInMs)) {
            this.requestTimeoutInMs = +options.requestTimeoutInMs;
        }
        if (!this._isUndefined(options.jsonp)) {
            this.jsonp = options.jsonp;
        }
    }
    // If hosts is undefined, initialize it with applicationID
    if (this._isUndefined(hosts)) {
        hosts = [
            this.applicationID + '-1.algolia.' + tld,
            this.applicationID + '-2.algolia.' + tld,
            this.applicationID + '-3.algolia.' + tld
        ];
    }
    // detect is we use http or https
    this.host_protocol = 'http://';
    if (this._isUndefined(method) || method === null) {
        this.host_protocol = ('https:' == document.location.protocol ? 'https' : 'http') + '://';
    } else if (method === 'https' || method === 'HTTPS') {
        this.host_protocol = 'https://';
    }
    // Add hosts in random order
    for (var i = 0; i < hosts.length; ++i) {
        if (Math.random() > 0.5) {
            this.hosts.reverse();
        }
        this.hosts.push(this.host_protocol + hosts[i]);
    }
    if (Math.random() > 0.5) {
        this.hosts.reverse();
    }
    // then add Distributed Search Network host if there is one
    if (this.dsn || this.dsnHost != null) {
        if (this.dsnHost) {
            this.hosts.unshift(this.host_protocol + this.dsnHost);
        } else {
            this.hosts.unshift(this.host_protocol + this.applicationID + '-dsn.algolia.' + tld);
        }
    }
    // angular dependencies injection
    if (this.options.angular) {
        this.options.angular.$injector.invoke(['$http', '$q', function ($http, $q) {
            self.options.angular.$q = $q;
            self.options.angular.$http = $http;
        }]);
    }
};

function AlgoliaExplainResults(hit, titleAttribute, otherAttributes) {

    function _getHitExplanationForOneAttr_recurse(obj, foundWords) {
        var res = [];
        if (typeof obj === 'object' && 'matchedWords' in obj && 'value' in obj) {
            var match = false;
            for (var j = 0; j < obj.matchedWords.length; ++j) {
                var word = obj.matchedWords[j];
                if (!(word in foundWords)) {
                    foundWords[word] = 1;
                    match = true;
                }
            }
            if (match) {
                res.push(obj.value);
            }
        } else if (Object.prototype.toString.call(obj) === '[object Array]') {
            for (var i = 0; i < obj.length; ++i) {
                var array = _getHitExplanationForOneAttr_recurse(obj[i], foundWords);
                res = res.concat(array);
            }
        } else if (typeof obj === 'object') {
            for (var prop in obj) {
                if (obj.hasOwnProperty(prop)){
                    res = res.concat(_getHitExplanationForOneAttr_recurse(obj[prop], foundWords));
                }
            }
        }
        return res;
    }
    
    function _getHitExplanationForOneAttr(hit, foundWords, attr) {
        var base = hit._highlightResult || hit;
        if (attr.indexOf('.') === -1) {
            if (attr in base) {
                return _getHitExplanationForOneAttr_recurse(base[attr], foundWords);
            }
            return [];
        }
        var array = attr.split('.');
        var obj = base;
        for (var i = 0; i < array.length; ++i) {
            if (Object.prototype.toString.call(obj) === '[object Array]') {
                var res = [];
                for (var j = 0; j < obj.length; ++j) {
                    res = res.concat(_getHitExplanationForOneAttr(obj[j], foundWords, array.slice(i).join('.')));
                }
                return res;
            }
            if (array[i] in obj) {
                obj = obj[array[i]];
            } else {
                return [];
            }
        }
        return _getHitExplanationForOneAttr_recurse(obj, foundWords);
    }

    var res = {};
    var foundWords = {};
    var title = _getHitExplanationForOneAttr(hit, foundWords, titleAttribute);
    res.title = (title.length > 0) ? title[0] : '';
    res.subtitles = [];

    if (typeof otherAttributes !== 'undefined') {
        for (var i = 0; i < otherAttributes.length; ++i) {
            var attr = _getHitExplanationForOneAttr(hit, foundWords, otherAttributes[i]);
            for (var j = 0; j < attr.length; ++j) {
                res.subtitles.push({ attr: otherAttributes[i], value: attr[j] });
            }
        }
    }
    return res;
}


AlgoliaSearch.prototype = {
    /*
     * Delete an index
     *
     * @param indexName the name of index to delete
     * @param callback the result callback with two arguments
     *  success: boolean set to true if the request was successfull
     *  content: the server answer that contains the task ID
     */
    deleteIndex: function(indexName, callback) {
        return this._jsonRequest({ method: 'DELETE',
                            url: '/1/indexes/' + encodeURIComponent(indexName),
                            callback: callback });
    },
    /**
     * Move an existing index.
     * @param srcIndexName the name of index to copy.
     * @param dstIndexName the new index name that will contains a copy of srcIndexName (destination will be overriten if it already exist).
     * @param callback the result callback with two arguments
     *  success: boolean set to true if the request was successfull
     *  content: the server answer that contains the task ID
     */
    moveIndex: function(srcIndexName, dstIndexName, callback) {
        var postObj = {operation: 'move', destination: dstIndexName};
        return this._jsonRequest({ method: 'POST',
                            url: '/1/indexes/' + encodeURIComponent(srcIndexName) + '/operation',
                            body: postObj,
                            callback: callback });

    },
    /**
     * Copy an existing index.
     * @param srcIndexName the name of index to copy.
     * @param dstIndexName the new index name that will contains a copy of srcIndexName (destination will be overriten if it already exist).
     * @param callback the result callback with two arguments
     *  success: boolean set to true if the request was successfull
     *  content: the server answer that contains the task ID
     */
    copyIndex: function(srcIndexName, dstIndexName, callback) {
        var postObj = {operation: 'copy', destination: dstIndexName};
        return this._jsonRequest({ method: 'POST',
                            url: '/1/indexes/' + encodeURIComponent(srcIndexName) + '/operation',
                            body: postObj,
                            callback: callback });
    },
    /**
     * Return last log entries.
     * @param offset Specify the first entry to retrieve (0-based, 0 is the most recent log entry).
     * @param length Specify the maximum number of entries to retrieve starting at offset. Maximum allowed value: 1000.
     * @param callback the result callback with two arguments
     *  success: boolean set to true if the request was successfull
     *  content: the server answer that contains the task ID
     */
    getLogs: function(callback, offset, length) {
        if (this._isUndefined(offset)) {
            offset = 0;
        }
        if (this._isUndefined(length)) {
            length = 10;
        }

        return this._jsonRequest({ method: 'GET',
                            url: '/1/logs?offset=' + offset + '&length=' + length,
                            callback: callback });
    },
    /*
     * List all existing indexes (paginated)
     *
     * @param callback the result callback with two arguments
     *  success: boolean set to true if the request was successfull
     *  content: the server answer with index list or error description if success is false.
     * @param page The page to retrieve, starting at 0.
     */
    listIndexes: function(callback, page) {
        var params = page ? '?page=' + page : '';
        return this._jsonRequest({ method: 'GET',
                            url: '/1/indexes' + params,
                            callback: callback });
    },

    /*
     * Get the index object initialized
     *
     * @param indexName the name of index
     * @param callback the result callback with one argument (the Index instance)
     */
    initIndex: function(indexName) {
        return new this.Index(this, indexName);
    },
    /*
     * List all existing user keys with their associated ACLs
     *
     * @param callback the result callback with two arguments
     *  success: boolean set to true if the request was successfull
     *  content: the server answer with user keys list or error description if success is false.
     */
    listUserKeys: function(callback) {
        return this._jsonRequest({ method: 'GET',
                            url: '/1/keys',
                            callback: callback });
    },
    /*
     * Get ACL of a user key
     *
     * @param callback the result callback with two arguments
     *  success: boolean set to true if the request was successfull
     *  content: the server answer with user keys list or error description if success is false.
     */
    getUserKeyACL: function(key, callback) {
        return this._jsonRequest({ method: 'GET',
                            url: '/1/keys/' + key,
                            callback: callback });
    },
    /*
     * Delete an existing user key
     *
     * @param callback the result callback with two arguments
     *  success: boolean set to true if the request was successfull
     *  content: the server answer with user keys list or error description if success is false.
     */
    deleteUserKey: function(key, callback) {
        return this._jsonRequest({ method: 'DELETE',
                            url: '/1/keys/' + key,
                            callback: callback });
    },
    /*
     * Add an existing user key
     *
     * @param acls the list of ACL for this key. Defined by an array of strings that
     * can contains the following values:
     *   - search: allow to search (https and http)
     *   - addObject: allows to add/update an object in the index (https only)
     *   - deleteObject : allows to delete an existing object (https only)
     *   - deleteIndex : allows to delete index content (https only)
     *   - settings : allows to get index settings (https only)
     *   - editSettings : allows to change index settings (https only)
     * @param callback the result callback with two arguments
     *  success: boolean set to true if the request was successfull
     *  content: the server answer with user keys list or error description if success is false.
     */
    addUserKey: function(acls, callback) {
        var aclsObject = {};
        aclsObject.acl = acls;
        return this._jsonRequest({ method: 'POST',
                            url: '/1/keys',
                            body: aclsObject,
                            callback: callback });
    },
    /*
     * Add an existing user key
     *
     * @param acls the list of ACL for this key. Defined by an array of strings that
     * can contains the following values:
     *   - search: allow to search (https and http)
     *   - addObject: allows to add/update an object in the index (https only)
     *   - deleteObject : allows to delete an existing object (https only)
     *   - deleteIndex : allows to delete index content (https only)
     *   - settings : allows to get index settings (https only)
     *   - editSettings : allows to change index settings (https only)
     * @param validity the number of seconds after which the key will be automatically removed (0 means no time limit for this key)
     * @param maxQueriesPerIPPerHour Specify the maximum number of API calls allowed from an IP address per hour.
     * @param maxHitsPerQuery Specify the maximum number of hits this API key can retrieve in one call.
     * @param callback the result callback with two arguments
     *  success: boolean set to true if the request was successfull
     *  content: the server answer with user keys list or error description if success is false.
     */
    addUserKeyWithValidity: function(acls, validity, maxQueriesPerIPPerHour, maxHitsPerQuery, callback) {
        var indexObj = this;
        var aclsObject = {};
        aclsObject.acl = acls;
        aclsObject.validity = validity;
        aclsObject.maxQueriesPerIPPerHour = maxQueriesPerIPPerHour;
        aclsObject.maxHitsPerQuery = maxHitsPerQuery;
        return this._jsonRequest({ method: 'POST',
                            url: '/1/indexes/' + indexObj.indexName + '/keys',
                            body: aclsObject,
                            callback: callback });
    },

    /**
     * Set the extra security tagFilters header
     * @param {string|array} tags The list of tags defining the current security filters
     */
    setSecurityTags: function(tags) {
        if (Object.prototype.toString.call(tags) === '[object Array]') {
            var strTags = [];
            for (var i = 0; i < tags.length; ++i) {
                if (Object.prototype.toString.call(tags[i]) === '[object Array]') {
                    var oredTags = [];
                    for (var j = 0; j < tags[i].length; ++j) {
                        oredTags.push(tags[i][j]);
                    }
                    strTags.push('(' + oredTags.join(',') + ')');
                } else {
                    strTags.push(tags[i]);
                }
            }
            tags = strTags.join(',');
        }
        this.tagFilters = tags;
    },

    /**
     * Set the extra user token header
     * @param {string} userToken The token identifying a uniq user (used to apply rate limits)
     */
    setUserToken: function(userToken) {
        this.userToken = userToken;
    },

    /*
     * Initialize a new batch of search queries
     */
    startQueriesBatch: function() {
        this.batch = [];
    },
    /*
     * Add a search query in the batch
     *
     * @param query the full text query
     * @param args (optional) if set, contains an object with query parameters:
     *  - attributes: an array of object attribute names to retrieve
     *     (if not set all attributes are retrieve)
     *  - attributesToHighlight: an array of object attribute names to highlight
     *     (if not set indexed attributes are highlighted)
     *  - minWordSizefor1Typo: the minimum number of characters to accept one typo.
     *     Defaults to 3.
     *  - minWordSizefor2Typos: the minimum number of characters to accept two typos.
     *     Defaults to 7.
     *  - getRankingInfo: if set, the result hits will contain ranking information in
     *     _rankingInfo attribute
     *  - page: (pagination parameter) page to retrieve (zero base). Defaults to 0.
     *  - hitsPerPage: (pagination parameter) number of hits per page. Defaults to 10.
     */
    addQueryInBatch: function(indexName, query, args) {
        var params = 'query=' + encodeURIComponent(query);
        if (!this._isUndefined(args) && args !== null) {
            params = this._getSearchParams(args, params);
        }
        this.batch.push({ indexName: indexName, params: params });
    },
    /*
     * Clear all queries in cache
     */
    clearCache: function() {
        this.cache = {};
    },
    /*
     * Launch the batch of queries using XMLHttpRequest.
     * (Optimized for browser using a POST query to minimize number of OPTIONS queries)
     *
     * @param callback the function that will receive results
     * @param delay (optional) if set, wait for this delay (in ms) and only send the batch if there was no other in the meantime.
     */
    sendQueriesBatch: function(callback, delay) {
        var as = this;
        var params = {requests: [], apiKey: this.apiKey, appID: this.applicationID};
        if (this.userToken) {
            params['X-Algolia-UserToken'] = this.userToken;
        }
        if (this.tagFilters) {
            params['X-Algolia-TagFilters'] = this.tagFilters;
        }
        for (var i = 0; i < as.batch.length; ++i) {
            params.requests.push(as.batch[i]);
        }
        window.clearTimeout(as.onDelayTrigger);
        if (!this._isUndefined(delay) && delay !== null && delay > 0) {
            var onDelayTrigger = window.setTimeout( function() {
                as._sendQueriesBatch(params, callback);
            }, delay);
            as.onDelayTrigger = onDelayTrigger;
        } else {
            return this._sendQueriesBatch(params, callback);
        }
    },

   /**
     * Set the number of milliseconds a request can take before automatically being terminated.
     * 
     * @param {Number} milliseconds
     */
    setRequestTimeout: function(milliseconds)
    {
        if (milliseconds) {
            this.requestTimeoutInMs = parseInt(milliseconds, 10);
        }
    },

    /*
     * Index class constructor.
     * You should not use this method directly but use initIndex() function
     */
    Index: function(algoliasearch, indexName) {
        this.indexName = indexName;
        this.as = algoliasearch;
        this.typeAheadArgs = null;
        this.typeAheadValueOption = null;
    },
   /**
     * Add an extra field to the HTTP request
     * 
     * @param key the header field name
     * @param value the header field value
     */
    setExtraHeader: function(key, value) {
        this.extraHeaders.push({ key: key, value: value});
    },

    _sendQueriesBatch: function(params, callback) {

       if (this.jsonp === null) {
            var self = this;
            return this._jsonRequest({ cache: this.cache,
                method: 'POST',
                url: '/1/indexes/*/queries',
                body: params,
                callback: function(success, content) {
                    if (!success) {
                        // retry first with JSONP
                        self.jsonp = true;
                        self._sendQueriesBatch(params, callback);
                    } else {
                        self.jsonp = false;
                        callback && callback(success, content);
                    }
                }
            });
        } else if (this.jsonp) {
            var jsonpParams = '';
            for (var i = 0; i < params.requests.length; ++i) {
                var q = '/1/indexes/' + encodeURIComponent(params.requests[i].indexName) + '?' + params.requests[i].params;
                jsonpParams += i + '=' + encodeURIComponent(q) + '&';
            }
<<<<<<< HEAD
            return this._jsonRequest({ cache: this.cache,
=======
            var pObj = {params: jsonpParams};
            if (this.tagFilters) {
               pObj['X-Algolia-TagFilters'] = this.tagFilters;
            }
            if (this.userToken) {
               pObj['X-Algolia-UserToken'] = this.userToken;
            }

            this._jsonRequest({ cache: this.cache,
>>>>>>> c5fc7b11
                                   method: 'GET',
                                   url: '/1/indexes/*',
                                          body: pObj,
                                   callback: callback });
        } else {
            return this._jsonRequest({ cache: this.cache,
                                   method: 'POST',
                                   url: '/1/indexes/*/queries',
                                   body: params,
                                          callback: callback});
        }
    },
    /*
     * Wrapper that try all hosts to maximize the quality of service
     */
    _jsonRequest: function(opts) {
        var self = this;
        var callback = opts.callback;
        var cache = null;
        var cacheID = opts.url;
        var deferred = null;
        if (this.options.jQuery) {
            deferred = this.options.jQuery.$.Deferred();
            deferred.promise = deferred.promise(); // promise is a property in angular
        } else if (this.options.angular) {
            deferred = this.options.angular.$q.defer();
        }

        if (!this._isUndefined(opts.body)) {
            cacheID = opts.url + '_body_' + JSON.stringify(opts.body);
        }
        if (!this._isUndefined(opts.cache)) {
            cache = opts.cache;
            if (!this._isUndefined(cache[cacheID])) {
                if (!this._isUndefined(callback)) {
                    setTimeout(function () { callback(true, cache[cacheID]); }, 1);
                }
                deferred && deferred.resolve(cache[cacheID]);
                return deferred && deferred.promise;
            }
        }

        opts.successiveRetryCount = 0;
        var impl = function() {
            if (opts.successiveRetryCount >= self.hosts.length) {
                if (!self._isUndefined(callback)) {
                    opts.successiveRetryCount = 0;
                    callback(false, { message: 'Cannot connect the Algolia\'s Search API. Please send an email to support@algolia.com to report the issue.' });
                }
                deferred && deferred.reject();
                return;
            }
            opts.callback = function(retry, success, obj, body) {
                if (!success && !self._isUndefined(body)) {
                    window.console && console.log('Error: ' + body.message);
                }
                if (success && !self._isUndefined(opts.cache)) {
                    cache[cacheID] = body;
                }
                if (!success && retry) {
                    self.currentHostIndex = ++self.currentHostIndex % self.hosts.length;
                    opts.successiveRetryCount += 1;
                    impl();
                } else {
<<<<<<< HEAD
                    successiveRetryCount = 0;
                    deferred && deferred.resolve(body);
=======
                    opts.successiveRetryCount = 0;
>>>>>>> c5fc7b11
                    if (!self._isUndefined(callback)) {
                        callback(success, body);
                    }
                }
            };
            opts.hostname = self.hosts[self.currentHostIndex];
            self._jsonRequestByHost(opts);
        };
        impl();

        return deferred && deferred.promise;
    },

    _jsonRequestByHost: function(opts) {
        var self = this;
        var url = opts.hostname + opts.url;

        if (this.jsonp) {
            this._makeJsonpRequestByHost(url, opts);
        } else if (this.options.jQuery) {
            this._makejQueryRequestByHost(url, opts);
        } else if (this.options.angular) {
            this._makeAngularRequestByHost(url, opts);
        } else {
            this._makeXmlHttpRequestByHost(url, opts);
        }
    },

    /**
     * Make a $http
     *
     * @param url request url (includes endpoint and path)
     * @param opts all request opts
     */
    _makeAngularRequestByHost: function(url, opts) {
        var self = this;
        var body = null;

        if (!this._isUndefined(opts.body)) {
            body = JSON.stringify(opts.body);
        }

        var headers = {};
        if (this._isUndefined(opts.removeCustomHTTPHeaders) || !opts.removeCustomHTTPHeaders) {
            headers['X-Algolia-API-Key'] = this.apiKey;
            headers['X-Algolia-Application-Id'] = this.applicationID;
        }
        this.options.angular.$http({
            url: url,
            method: opts.method,
            data: body,
            headers: headers,
            timeout: this.requestTimeoutInMs
        }).then(function(response) {
            opts.callback(false, true, null, response.data);
        }, function(err) {
            opts.callback(true, false, null, { 'message': err.data } );
        });
    },

    /**
     * Make a $.ajax
     *
     * @param url request url (includes endpoint and path)
     * @param opts all request opts
     */
    _makejQueryRequestByHost: function(url, opts) {
        var self = this;
        var body = null;

        if (!this._isUndefined(opts.body)) {
            body = JSON.stringify(opts.body);
        }

        var headers = {};
        if (this._isUndefined(opts.removeCustomHTTPHeaders) || !opts.removeCustomHTTPHeaders) {
            headers['X-Algolia-API-Key'] = this.apiKey;
            headers['X-Algolia-Application-Id'] = this.applicationID;
        }
        this.options.jQuery.$.ajax(url, {
            type: opts.method,
            timeout: this.requestTimeoutInMs,
            headers: headers,
            dataType: 'json',
            data: body,
            error: function(xhr, textStatus, error) {
                if (textStatus === 'timeout') {
                    opts.callback(true, false, null, { 'message': 'Timeout - Could not connect to endpoint ' + url } );
                } else {
                    opts.callback(true, false, null, { 'message': error } );
                }
            },
            success: function(data, textStatus, xhr) {
                opts.callback(false, true, null, data);
            }
        });
    },

    /**
     * Make a JSONP request
     *
     * @param url request url (includes endpoint and path)
     * @param opts all request options
     */
    _makeJsonpRequestByHost: function(url, opts) {
        if (opts.method !== 'GET') {
            opts.callback(true, false, null, { 'message': 'Method ' + opts.method + ' ' + url + ' is not supported by JSONP.' });
            return;
        }

        this.jsonpCounter = this.jsonpCounter || 0;
        this.jsonpCounter += 1;
        var head = document.getElementsByTagName('head')[0];
        var script = document.createElement('script');
        var cb = 'algoliaJSONP_' + this.jsonpCounter;
        var done = false;
        var ontimeout = null;

        window[cb] = function(data) {
            opts.callback(false, true, null, data);
            try { delete window[cb]; } catch (e) { window[cb] = undefined; }
        };

        script.type = 'text/javascript';
        script.src = url + '?callback=' + cb + ',' + this.applicationID + ',' + this.apiKey;

        if (opts.body['X-Algolia-TagFilters']) {
            script.src += '&X-Algolia-TagFilters=' + encodeURIComponent(opts.body['X-Algolia-TagFilters']);
        }

        if (opts.body['X-Algolia-UserToken']) {
            script.src += '&X-Algolia-UserToken=' + encodeURIComponent(opts.body['X-Algolia-UserToken']);
        }

        if (opts.body && opts.body.params) {
            script.src += '&' + opts.body.params;
        }

        ontimeout = setTimeout(function() {
            script.onload = script.onreadystatechange = script.onerror = null;
            window[cb] = function(data) {
                try { delete window[cb]; } catch (e) { window[cb] = undefined; }
            };

            opts.callback(true, false, null, { 'message': 'Timeout - Failed to load JSONP script.' });
            head.removeChild(script);

            clearTimeout(ontimeout);
            ontimeout = null;

        }, this.requestTimeoutInMs);

        script.onload = script.onreadystatechange = function() {
            clearTimeout(ontimeout);
            ontimeout = null;

            if (!done && (!this.readyState || this.readyState == 'loaded' || this.readyState == 'complete')) {
                done = true;

                if (typeof window[cb + '_loaded'] === 'undefined') {
                    opts.callback(true, false, null, { 'message': 'Failed to load JSONP script.' });
                    try { delete window[cb]; } catch (e) { window[cb] = undefined; }
                } else {
                    try { delete window[cb + '_loaded']; } catch (e) { window[cb + '_loaded'] = undefined; }
                }
                script.onload = script.onreadystatechange = null; // Handle memory leak in IE
                head.removeChild(script);
            }
        };

        script.onerror = function() {
            clearTimeout(ontimeout);
            ontimeout = null;

            opts.callback(true, false, null, { 'message': 'Failed to load JSONP script.' });
            head.removeChild(script);
            try { delete window[cb]; } catch (e) { window[cb] = undefined; }
        };

        head.appendChild(script);
    },

    /**
     * Make a XmlHttpRequest
     * 
     * @param url request url (includes endpoint and path)
     * @param opts all request opts
     */
    _makeXmlHttpRequestByHost: function(url, opts) {
        var self = this;
        var xmlHttp = window.XMLHttpRequest ? new XMLHttpRequest() : {};
        var body = null;
        var ontimeout = null;

        if (!this._isUndefined(opts.body)) {
            body = JSON.stringify(opts.body);
        }

        if ('withCredentials' in xmlHttp) {
            xmlHttp.open(opts.method, url , true);
            if (this._isUndefined(opts.removeCustomHTTPHeaders) || !opts.removeCustomHTTPHeaders) {
                      xmlHttp.setRequestHeader('X-Algolia-API-Key', this.apiKey);
                      xmlHttp.setRequestHeader('X-Algolia-Application-Id', this.applicationID);
            }
            xmlHttp.timeout = this.requestTimeoutInMs * (opts.successiveRetryCount + 1);
            for (var i = 0; i < this.extraHeaders.length; ++i) {
                xmlHttp.setRequestHeader(this.extraHeaders[i].key, this.extraHeaders[i].value);
            }
            if (body !== null) {
                xmlHttp.setRequestHeader('Content-type', 'application/json');
            }
        } else if (typeof XDomainRequest !== 'undefined') {
            // Handle IE8/IE9
            // XDomainRequest only exists in IE, and is IE's way of making CORS requests.
            xmlHttp = new XDomainRequest();
            xmlHttp.open(opts.method, url);
        } else {
            // very old browser, not supported
            opts.callback(false, false, null, { 'message': 'CORS not supported' });
            return;
        }

        ontimeout = setTimeout(function() {
            xmlHttp.abort();
            // Prevent Internet Explorer 9, JScript Error c00c023f
            if (xmlHttp.aborted === true) {
              stopLoadAnimation();
              return;
            }
            opts.callback(true, false, null, { 'message': 'Timeout - Could not connect to endpoint ' + url } );

            clearTimeout(ontimeout);
            ontimeout = null;

        }, this.requestTimeoutInMs * (opts.successiveRetryCount + 1));

        xmlHttp.onload = function(event) {
            clearTimeout(ontimeout);
            ontimeout = null;

            if (!self._isUndefined(event) && event.target !== null) {
                var retry = (event.target.status === 0 || event.target.status === 503);
                var success = false;
                var response = null;

                if (typeof XDomainRequest !== 'undefined') {
                    // Handle CORS requests IE8/IE9
                    response = event.target.responseText;
                    success = (response && response.length > 0);
                }
                else {
                    response = event.target.response;
                    success = (event.target.status === 200 || event.target.status === 201);
                }

                opts.callback(retry, success, event.target, response ? JSON.parse(response) : null);
            } else {
                opts.callback(false, true, event, JSON.parse(xmlHttp.responseText));
            }
        };
        xmlHttp.ontimeout = function(event) { // stop the network call but rely on ontimeout to call opt.callback
        };
        xmlHttp.onerror = function(event) {
            clearTimeout(ontimeout);
            ontimeout = null;
            opts.callback(true, false, null, { 'message': 'Could not connect to host', 'error': event } );
        };

        xmlHttp.send(body);
    },

     /*
     * Transform search param object in query string
     */
    _getSearchParams: function(args, params) {
        if (this._isUndefined(args) || args === null) {
            return params;
        }
        for (var key in args) {
            if (key !== null && args.hasOwnProperty(key)) {
                params += (params.length === 0) ? '?' : '&';
                params += key + '=' + encodeURIComponent(Object.prototype.toString.call(args[key]) === '[object Array]' ? JSON.stringify(args[key]) : args[key]);
            }
        }
        return params;
    },
    _isUndefined: function(obj) {
        return obj === void 0;
    },

    /// internal attributes
    applicationID: null,
    apiKey: null,
    tagFilters: null,
    userToken: null,
    hosts: [],
    cache: {},
    extraHeaders: []
};

/*
 * Contains all the functions related to one index
 * You should use AlgoliaSearch.initIndex(indexName) to retrieve this object
 */
AlgoliaSearch.prototype.Index.prototype = {
        /*
         * Clear all queries in cache
         */
        clearCache: function() {
            this.cache = {};
        },
        /*
         * Add an object in this index
         *
         * @param content contains the javascript object to add inside the index
         * @param callback (optional) the result callback with two arguments:
         *  success: boolean set to true if the request was successfull
         *  content: the server answer that contains 3 elements: createAt, taskId and objectID
         * @param objectID (optional) an objectID you want to attribute to this object
         * (if the attribute already exist the old object will be overwrite)
         */
        addObject: function(content, callback, objectID) {
            var indexObj = this;
            if (this.as._isUndefined(objectID)) {
                return this.as._jsonRequest({ method: 'POST',
                                       url: '/1/indexes/' + encodeURIComponent(indexObj.indexName),
                                       body: content,
                                       callback: callback });
            } else {
                return this.as._jsonRequest({ method: 'PUT',
                                       url: '/1/indexes/' + encodeURIComponent(indexObj.indexName) + '/' + encodeURIComponent(objectID),
                                       body: content,
                                       callback: callback });
            }

        },
        /*
         * Add several objects
         *
         * @param objects contains an array of objects to add
         * @param callback (optional) the result callback with two arguments:
         *  success: boolean set to true if the request was successfull
         *  content: the server answer that updateAt and taskID
         */
        addObjects: function(objects, callback) {
            var indexObj = this;
            var postObj = {requests:[]};
            for (var i = 0; i < objects.length; ++i) {
                var request = { action: 'addObject',
                                body: objects[i] };
                postObj.requests.push(request);
            }
            return this.as._jsonRequest({ method: 'POST',
                                   url: '/1/indexes/' + encodeURIComponent(indexObj.indexName) + '/batch',
                                   body: postObj,
                                   callback: callback });
        },
        /*
         * Get an object from this index
         *
         * @param objectID the unique identifier of the object to retrieve
         * @param callback (optional) the result callback with two arguments
         *  success: boolean set to true if the request was successfull
         *  content: the object to retrieve or the error message if a failure occured
         * @param attributes (optional) if set, contains the array of attribute names to retrieve
         */
        getObject: function(objectID, callback, attributes) {
            var indexObj = this;
            var params = '';
            if (!this.as._isUndefined(attributes)) {
                params = '?attributes=';
                for (var i = 0; i < attributes.length; ++i) {
                    if (i !== 0) {
                        params += ',';
                    }
                    params += attributes[i];
                }
            }
<<<<<<< HEAD
            return this.as._jsonRequest({ method: 'GET',
                                   url: '/1/indexes/' + encodeURIComponent(indexObj.indexName) + '/' + encodeURIComponent(objectID) + params,
                                   callback: callback });
=======
            if (this.as.jsonp === null) {
                this.as._jsonRequest({ method: 'GET',
                                       url: '/1/indexes/' + encodeURIComponent(indexObj.indexName) + '/' + encodeURIComponent(objectID) + params,
                                       callback: callback });
            } else {
                var pObj = {params: params};
                if (this.as.tagFilters) {
                   pObj['X-Algolia-TagFilters'] = this.as.tagFilters;
                }
                if (this.as.userToken) {
                   pObj['X-Algolia-UserToken'] = this.as.userToken;
                }

                this.as._jsonRequest({ method: 'GET',
                                       url: '/1/indexes/' + encodeURIComponent(indexObj.indexName) + '/' + encodeURIComponent(objectID),
                                       callback: callback, 
                                       body: pObj});
            }
>>>>>>> c5fc7b11
        },

        /*
         * Update partially an object (only update attributes passed in argument)
         *
         * @param partialObject contains the javascript attributes to override, the
         *  object must contains an objectID attribute
         * @param callback (optional) the result callback with two arguments:
         *  success: boolean set to true if the request was successfull
         *  content: the server answer that contains 3 elements: createAt, taskId and objectID
         */
        partialUpdateObject: function(partialObject, callback) {
            var indexObj = this;
            return this.as._jsonRequest({ method: 'POST',
                                   url: '/1/indexes/' + encodeURIComponent(indexObj.indexName) + '/' + encodeURIComponent(partialObject.objectID) + '/partial',
                                   body: partialObject,
                                   callback:  callback });
        },
        /*
         * Partially Override the content of several objects
         *
         * @param objects contains an array of objects to update (each object must contains a objectID attribute)
         * @param callback (optional) the result callback with two arguments:
         *  success: boolean set to true if the request was successfull
         *  content: the server answer that updateAt and taskID
         */
        partialUpdateObjects: function(objects, callback) {
            var indexObj = this;
            var postObj = {requests:[]};
            for (var i = 0; i < objects.length; ++i) {
                var request = { action: 'partialUpdateObject',
                                objectID: objects[i].objectID,
                                body: objects[i] };
                postObj.requests.push(request);
            }
            return this.as._jsonRequest({ method: 'POST',
                                   url: '/1/indexes/' + encodeURIComponent(indexObj.indexName) + '/batch',
                                   body: postObj,
                                   callback: callback });
        },
        /*
         * Override the content of object
         *
         * @param object contains the javascript object to save, the object must contains an objectID attribute
         * @param callback (optional) the result callback with two arguments:
         *  success: boolean set to true if the request was successfull
         *  content: the server answer that updateAt and taskID
         */
        saveObject: function(object, callback) {
            var indexObj = this;
            return this.as._jsonRequest({ method: 'PUT',
                                   url: '/1/indexes/' + encodeURIComponent(indexObj.indexName) + '/' + encodeURIComponent(object.objectID),
                                   body: object,
                                   callback: callback });
        },
        /*
         * Override the content of several objects
         *
         * @param objects contains an array of objects to update (each object must contains a objectID attribute)
         * @param callback (optional) the result callback with two arguments:
         *  success: boolean set to true if the request was successfull
         *  content: the server answer that updateAt and taskID
         */
        saveObjects: function(objects, callback) {
            var indexObj = this;
            var postObj = {requests:[]};
            for (var i = 0; i < objects.length; ++i) {
                var request = { action: 'updateObject',
                                objectID: objects[i].objectID,
                                body: objects[i] };
                postObj.requests.push(request);
            }
            return this.as._jsonRequest({ method: 'POST',
                                   url: '/1/indexes/' + encodeURIComponent(indexObj.indexName) + '/batch',
                                   body: postObj,
                                   callback: callback });
        },
        /*
         * Delete an object from the index
         *
         * @param objectID the unique identifier of object to delete
         * @param callback (optional) the result callback with two arguments:
         *  success: boolean set to true if the request was successfull
         *  content: the server answer that contains 3 elements: createAt, taskId and objectID
         */
        deleteObject: function(objectID, callback) {
            if (objectID === null || objectID.length === 0) {
                callback(false, { message: 'empty objectID'});
                return;
            }
            var indexObj = this;
            return this.as._jsonRequest({ method: 'DELETE',
                                   url: '/1/indexes/' + encodeURIComponent(indexObj.indexName) + '/' + encodeURIComponent(objectID),
                                   callback: callback });
        },
        /*
         * Search inside the index using XMLHttpRequest request (Using a POST query to
         * minimize number of OPTIONS queries: Cross-Origin Resource Sharing).
         *
         * @param query the full text query
         * @param callback the result callback with two arguments:
         *  success: boolean set to true if the request was successfull. If false, the content contains the error.
         *  content: the server answer that contains the list of results.
         * @param args (optional) if set, contains an object with query parameters:
         * - page: (integer) Pagination parameter used to select the page to retrieve.
         *                   Page is zero-based and defaults to 0. Thus, to retrieve the 10th page you need to set page=9
         * - hitsPerPage: (integer) Pagination parameter used to select the number of hits per page. Defaults to 20.
         * - attributesToRetrieve: a string that contains the list of object attributes you want to retrieve (let you minimize the answer size).
         *   Attributes are separated with a comma (for example "name,address").
         *   You can also use a string array encoding (for example ["name","address"]).
         *   By default, all attributes are retrieved. You can also use '*' to retrieve all values when an attributesToRetrieve setting is specified for your index.
         * - attributesToHighlight: a string that contains the list of attributes you want to highlight according to the query.
         *   Attributes are separated by a comma. You can also use a string array encoding (for example ["name","address"]).
         *   If an attribute has no match for the query, the raw value is returned. By default all indexed text attributes are highlighted.
         *   You can use `*` if you want to highlight all textual attributes. Numerical attributes are not highlighted.
         *   A matchLevel is returned for each highlighted attribute and can contain:
         *      - full: if all the query terms were found in the attribute,
         *      - partial: if only some of the query terms were found,
         *      - none: if none of the query terms were found.
         * - attributesToSnippet: a string that contains the list of attributes to snippet alongside the number of words to return (syntax is `attributeName:nbWords`).
         *    Attributes are separated by a comma (Example: attributesToSnippet=name:10,content:10).
         *    You can also use a string array encoding (Example: attributesToSnippet: ["name:10","content:10"]). By default no snippet is computed.
         * - minWordSizefor1Typo: the minimum number of characters in a query word to accept one typo in this word. Defaults to 3.
         * - minWordSizefor2Typos: the minimum number of characters in a query word to accept two typos in this word. Defaults to 7.
         * - getRankingInfo: if set to 1, the result hits will contain ranking information in _rankingInfo attribute.
         * - aroundLatLng: search for entries around a given latitude/longitude (specified as two floats separated by a comma).
         *   For example aroundLatLng=47.316669,5.016670).
         *   You can specify the maximum distance in meters with the aroundRadius parameter (in meters) and the precision for ranking with aroundPrecision
         *   (for example if you set aroundPrecision=100, two objects that are distant of less than 100m will be considered as identical for "geo" ranking parameter).
         *   At indexing, you should specify geoloc of an object with the _geoloc attribute (in the form {"_geoloc":{"lat":48.853409, "lng":2.348800}})
         * - insideBoundingBox: search entries inside a given area defined by the two extreme points of a rectangle (defined by 4 floats: p1Lat,p1Lng,p2Lat,p2Lng).
         *   For example insideBoundingBox=47.3165,4.9665,47.3424,5.0201).
         *   At indexing, you should specify geoloc of an object with the _geoloc attribute (in the form {"_geoloc":{"lat":48.853409, "lng":2.348800}})
         * - numericFilters: a string that contains the list of numeric filters you want to apply separated by a comma.
         *   The syntax of one filter is `attributeName` followed by `operand` followed by `value`. Supported operands are `<`, `<=`, `=`, `>` and `>=`.
         *   You can have multiple conditions on one attribute like for example numericFilters=price>100,price<1000.
         *   You can also use a string array encoding (for example numericFilters: ["price>100","price<1000"]).
         * - tagFilters: filter the query by a set of tags. You can AND tags by separating them by commas.
         *   To OR tags, you must add parentheses. For example, tags=tag1,(tag2,tag3) means tag1 AND (tag2 OR tag3).
         *   You can also use a string array encoding, for example tagFilters: ["tag1",["tag2","tag3"]] means tag1 AND (tag2 OR tag3).
         *   At indexing, tags should be added in the _tags** attribute of objects (for example {"_tags":["tag1","tag2"]}).
         * - facetFilters: filter the query by a list of facets.
         *   Facets are separated by commas and each facet is encoded as `attributeName:value`.
         *   For example: `facetFilters=category:Book,author:John%20Doe`.
         *   You can also use a string array encoding (for example `["category:Book","author:John%20Doe"]`).
         * - facets: List of object attributes that you want to use for faceting.
         *   Attributes are separated with a comma (for example `"category,author"` ).
         *   You can also use a JSON string array encoding (for example ["category","author"]).
         *   Only attributes that have been added in **attributesForFaceting** index setting can be used in this parameter.
         *   You can also use `*` to perform faceting on all attributes specified in **attributesForFaceting**.
         * - queryType: select how the query words are interpreted, it can be one of the following value:
         *    - prefixAll: all query words are interpreted as prefixes,
         *    - prefixLast: only the last word is interpreted as a prefix (default behavior),
         *    - prefixNone: no query word is interpreted as a prefix. This option is not recommended.
         * - optionalWords: a string that contains the list of words that should be considered as optional when found in the query.
         *   The list of words is comma separated.
         * - distinct: If set to 1, enable the distinct feature (disabled by default) if the attributeForDistinct index setting is set.
         *   This feature is similar to the SQL "distinct" keyword: when enabled in a query with the distinct=1 parameter,
         *   all hits containing a duplicate value for the attributeForDistinct attribute are removed from results.
         *   For example, if the chosen attribute is show_name and several hits have the same value for show_name, then only the best
         *   one is kept and others are removed.
         * @param delay (optional) if set, wait for this delay (in ms) and only send the query if there was no other in the meantime.
         */
        search: function(query, callback, args, delay) {
            var indexObj = this;
            var params = 'query=' + encodeURIComponent(query);
            if (!this.as._isUndefined(args) && args !== null) {
                params = this.as._getSearchParams(args, params);
            }
            window.clearTimeout(indexObj.onDelayTrigger);
            if (!this.as._isUndefined(delay) && delay !== null && delay > 0) {
                var onDelayTrigger = window.setTimeout( function() {
                    indexObj._search(params, callback);
                }, delay);
                indexObj.onDelayTrigger = onDelayTrigger;
            } else {
                return this._search(params, callback);
            }
        },

        /*
         * Browse all index content
         *
         * @param page Pagination parameter used to select the page to retrieve.
         *             Page is zero-based and defaults to 0. Thus, to retrieve the 10th page you need to set page=9
         * @param hitsPerPage: Pagination parameter used to select the number of hits per page. Defaults to 1000.
         */
        browse: function(page, callback, hitsPerPage) {
            var indexObj = this;
            var params = '?page=' + page;
            if (!this.as._isUndefined(hitsPerPage)) {
                params += '&hitsPerPage=' + hitsPerPage;
            }
            return this.as._jsonRequest({ method: 'GET',
                                   url: '/1/indexes/' + encodeURIComponent(indexObj.indexName) + '/browse' + params,
                                   callback: callback });
        },

        /*
         * Get a Typeahead.js adapter
         * @param searchParams contains an object with query parameters (see search for details)
         */
        ttAdapter: function(params) {
            var self = this;
            return function(query, cb) {
                self.search(query, function(success, content) {
                    if (success) {
                        cb(content.hits);
                    }
                }, params);
            };
        },

        /*
         * Wait the publication of a task on the server.
         * All server task are asynchronous and you can check with this method that the task is published.
         *
         * @param taskID the id of the task returned by server
         * @param callback the result callback with with two arguments:
         *  success: boolean set to true if the request was successfull
         *  content: the server answer that contains the list of results
         */
        waitTask: function(taskID, callback) {
            var indexObj = this;
            return this.as._jsonRequest({ method: 'GET',
                                   url: '/1/indexes/' + encodeURIComponent(indexObj.indexName) + '/task/' + taskID,
                                   callback: function(success, body) {
                if (success) {
                    if (body.status === 'published') {
                        callback(true, body);
                    } else {
                        setTimeout(function() { indexObj.waitTask(taskID, callback); }, 100);
                    }
                } else {
                    callback(false, body);
                }
            }});
        },

        /*
         * This function deletes the index content. Settings and index specific API keys are kept untouched.
         *
         * @param callback (optional) the result callback with two arguments
         *  success: boolean set to true if the request was successfull
         *  content: the settings object or the error message if a failure occured
         */
        clearIndex: function(callback) {
            var indexObj = this;
            return this.as._jsonRequest({ method: 'POST',
                                   url: '/1/indexes/' + encodeURIComponent(indexObj.indexName) + '/clear',
                                   callback: callback });
        },
        /*
         * Get settings of this index
         *
         * @param callback (optional) the result callback with two arguments
         *  success: boolean set to true if the request was successfull
         *  content: the settings object or the error message if a failure occured
         */
        getSettings: function(callback) {
            var indexObj = this;
            return this.as._jsonRequest({ method: 'GET',
                                   url: '/1/indexes/' + encodeURIComponent(indexObj.indexName) + '/settings',
                                   callback: callback });
        },

        /*
         * Set settings for this index
         *
         * @param settigns the settings object that can contains :
         * - minWordSizefor1Typo: (integer) the minimum number of characters to accept one typo (default = 3).
         * - minWordSizefor2Typos: (integer) the minimum number of characters to accept two typos (default = 7).
         * - hitsPerPage: (integer) the number of hits per page (default = 10).
         * - attributesToRetrieve: (array of strings) default list of attributes to retrieve in objects.
         *   If set to null, all attributes are retrieved.
         * - attributesToHighlight: (array of strings) default list of attributes to highlight.
         *   If set to null, all indexed attributes are highlighted.
         * - attributesToSnippet**: (array of strings) default list of attributes to snippet alongside the number of words to return (syntax is attributeName:nbWords).
         *   By default no snippet is computed. If set to null, no snippet is computed.
         * - attributesToIndex: (array of strings) the list of fields you want to index.
         *   If set to null, all textual and numerical attributes of your objects are indexed, but you should update it to get optimal results.
         *   This parameter has two important uses:
         *     - Limit the attributes to index: For example if you store a binary image in base64, you want to store it and be able to
         *       retrieve it but you don't want to search in the base64 string.
         *     - Control part of the ranking*: (see the ranking parameter for full explanation) Matches in attributes at the beginning of
         *       the list will be considered more important than matches in attributes further down the list.
         *       In one attribute, matching text at the beginning of the attribute will be considered more important than text after, you can disable
         *       this behavior if you add your attribute inside `unordered(AttributeName)`, for example attributesToIndex: ["title", "unordered(text)"].
         * - attributesForFaceting: (array of strings) The list of fields you want to use for faceting.
         *   All strings in the attribute selected for faceting are extracted and added as a facet. If set to null, no attribute is used for faceting.
         * - attributeForDistinct: (string) The attribute name used for the Distinct feature. This feature is similar to the SQL "distinct" keyword: when enabled
         *   in query with the distinct=1 parameter, all hits containing a duplicate value for this attribute are removed from results.
         *   For example, if the chosen attribute is show_name and several hits have the same value for show_name, then only the best one is kept and others are removed.
         * - ranking: (array of strings) controls the way results are sorted.
         *   We have six available criteria:
         *    - typo: sort according to number of typos,
         *    - geo: sort according to decreassing distance when performing a geo-location based search,
         *    - proximity: sort according to the proximity of query words in hits,
         *    - attribute: sort according to the order of attributes defined by attributesToIndex,
         *    - exact:
         *        - if the user query contains one word: sort objects having an attribute that is exactly the query word before others.
         *          For example if you search for the "V" TV show, you want to find it with the "V" query and avoid to have all popular TV
         *          show starting by the v letter before it.
         *        - if the user query contains multiple words: sort according to the number of words that matched exactly (and not as a prefix).
         *    - custom: sort according to a user defined formula set in **customRanking** attribute.
         *   The standard order is ["typo", "geo", "proximity", "attribute", "exact", "custom"]
         * - customRanking: (array of strings) lets you specify part of the ranking.
         *   The syntax of this condition is an array of strings containing attributes prefixed by asc (ascending order) or desc (descending order) operator.
         *   For example `"customRanking" => ["desc(population)", "asc(name)"]`
         * - queryType: Select how the query words are interpreted, it can be one of the following value:
         *   - prefixAll: all query words are interpreted as prefixes,
         *   - prefixLast: only the last word is interpreted as a prefix (default behavior),
         *   - prefixNone: no query word is interpreted as a prefix. This option is not recommended.
         * - highlightPreTag: (string) Specify the string that is inserted before the highlighted parts in the query result (default to "<em>").
         * - highlightPostTag: (string) Specify the string that is inserted after the highlighted parts in the query result (default to "</em>").
         * - optionalWords: (array of strings) Specify a list of words that should be considered as optional when found in the query.
         * @param callback (optional) the result callback with two arguments
         *  success: boolean set to true if the request was successfull
         *  content: the server answer or the error message if a failure occured
         */
        setSettings: function(settings, callback) {
            var indexObj = this;
            return this.as._jsonRequest({ method: 'PUT',
                                   url: '/1/indexes/' + encodeURIComponent(indexObj.indexName) + '/settings',
                                   body: settings,
                                   callback: callback });
        },
        /*
         * List all existing user keys associated to this index
         *
         * @param callback the result callback with two arguments
         *  success: boolean set to true if the request was successfull
         *  content: the server answer with user keys list or error description if success is false.
         */
        listUserKeys: function(callback) {
            var indexObj = this;
            return this.as._jsonRequest({ method: 'GET',
                                   url: '/1/indexes/' + encodeURIComponent(indexObj.indexName) + '/keys',
                                   callback: callback });
        },
        /*
         * Get ACL of a user key associated to this index
         *
         * @param callback the result callback with two arguments
         *  success: boolean set to true if the request was successfull
         *  content: the server answer with user keys list or error description if success is false.
         */
        getUserKeyACL: function(key, callback) {
            var indexObj = this;
            return this.as._jsonRequest({ method: 'GET',
                                   url: '/1/indexes/' + encodeURIComponent(indexObj.indexName) + '/keys/' + key,
                                   callback: callback });
        },
        /*
         * Delete an existing user key associated to this index
         *
         * @param callback the result callback with two arguments
         *  success: boolean set to true if the request was successfull
         *  content: the server answer with user keys list or error description if success is false.
         */
        deleteUserKey: function(key, callback) {
            var indexObj = this;
            return this.as._jsonRequest({ method: 'DELETE',
                                   url: '/1/indexes/' + encodeURIComponent(indexObj.indexName) + '/keys/' + key,
                                   callback: callback });
        },
        /*
         * Add an existing user key associated to this index
         *
         * @param acls the list of ACL for this key. Defined by an array of strings that
         * can contains the following values:
         *   - search: allow to search (https and http)
         *   - addObject: allows to add/update an object in the index (https only)
         *   - deleteObject : allows to delete an existing object (https only)
         *   - deleteIndex : allows to delete index content (https only)
         *   - settings : allows to get index settings (https only)
         *   - editSettings : allows to change index settings (https only)
         * @param callback the result callback with two arguments
         *  success: boolean set to true if the request was successfull
         *  content: the server answer with user keys list or error description if success is false.
         */
        addUserKey: function(acls, callback) {
            var indexObj = this;
            var aclsObject = {};
            aclsObject.acl = acls;
            return this.as._jsonRequest({ method: 'POST',
                                   url: '/1/indexes/' + encodeURIComponent(indexObj.indexName) + '/keys',
                                   body: aclsObject,
                                   callback: callback });
        },
        /*
         * Add an existing user key associated to this index
         *
         * @param acls the list of ACL for this key. Defined by an array of strings that
         * can contains the following values:
         *   - search: allow to search (https and http)
         *   - addObject: allows to add/update an object in the index (https only)
         *   - deleteObject : allows to delete an existing object (https only)
         *   - deleteIndex : allows to delete index content (https only)
         *   - settings : allows to get index settings (https only)
         *   - editSettings : allows to change index settings (https only)
         * @param validity the number of seconds after which the key will be automatically removed (0 means no time limit for this key)
         * @param maxQueriesPerIPPerHour Specify the maximum number of API calls allowed from an IP address per hour.
         * @param maxHitsPerQuery Specify the maximum number of hits this API key can retrieve in one call.
         * @param callback the result callback with two arguments
         *  success: boolean set to true if the request was successfull
         *  content: the server answer with user keys list or error description if success is false.
         */
        addUserKeyWithValidity: function(acls, validity, maxQueriesPerIPPerHour, maxHitsPerQuery, callback) {
            var indexObj = this;
            var aclsObject = {};
            aclsObject.acl = acls;
            aclsObject.validity = validity;
            aclsObject.maxQueriesPerIPPerHour = maxQueriesPerIPPerHour;
            aclsObject.maxHitsPerQuery = maxHitsPerQuery;
            return this.as._jsonRequest({ method: 'POST',
                                   url: '/1/indexes/' + encodeURIComponent(indexObj.indexName) + '/keys',
                                   body: aclsObject,
                                   callback: callback });
        },
        ///
        /// Internal methods only after this line
        ///
        _search: function(params, callback) {
            var pObj = {params: params, apiKey: this.as.apiKey, appID: this.as.applicationID};
            if (this.as.tagFilters) {
                pObj['X-Algolia-TagFilters'] = this.as.tagFilters;
            }
            if (this.as.userToken) {
                pObj['X-Algolia-UserToken'] = this.as.userToken;
            }
            if (this.as.jsonp === null) {
                var self = this;
                return this.as._jsonRequest({ cache: this.cache,
                    method: 'POST',
                    url: '/1/indexes/' + encodeURIComponent(this.indexName) + '/query',
                    body: pObj,
                    callback: function(success, content) {
                        if (!success) {
                            // retry first with JSONP
                            self.as.jsonp = true;
                            self._search(params, callback);
                        } else {
                            self.as.jsonp = false;
                            callback && callback(success, content);
                        }
                    }
                });
            } else if (this.as.jsonp) {
                return this.as._jsonRequest({ cache: this.cache,
                                       method: 'GET',
                                       url: '/1/indexes/' + encodeURIComponent(this.indexName),
                                       body: pObj,
                                       callback: callback });
            } else {
                return this.as._jsonRequest({ cache: this.cache,
                                       method: 'POST',
                                       url: '/1/indexes/' + encodeURIComponent(this.indexName) + '/query',
                                       body: pObj,
                                       callback: callback});
            }
        },

        // internal attributes
        as: null,
        indexName: null,
        cache: {},
        typeAheadArgs: null,
        typeAheadValueOption: null,
        emptyConstructor: function() {}
};

/*
 * Copyright (c) 2014 Algolia
 * http://www.algolia.com/
 *
 * Permission is hereby granted, free of charge, to any person obtaining a copy
 * of this software and associated documentation files (the "Software"), to deal
 * in the Software without restriction, including without limitation the rights
 * to use, copy, modify, merge, publish, distribute, sublicense, and/or sell
 * copies of the Software, and to permit persons to whom the Software is
 * furnished to do so, subject to the following conditions:
 *
 * The above copyright notice and this permission notice shall be included in
 * all copies or substantial portions of the Software.
 *
 * THE SOFTWARE IS PROVIDED "AS IS", WITHOUT WARRANTY OF ANY KIND, EXPRESS OR
 * IMPLIED, INCLUDING BUT NOT LIMITED TO THE WARRANTIES OF MERCHANTABILITY,
 * FITNESS FOR A PARTICULAR PURPOSE AND NONINFRINGEMENT. IN NO EVENT SHALL THE
 * AUTHORS OR COPYRIGHT HOLDERS BE LIABLE FOR ANY CLAIM, DAMAGES OR OTHER
 * LIABILITY, WHETHER IN AN ACTION OF CONTRACT, TORT OR OTHERWISE, ARISING FROM,
 * OUT OF OR IN CONNECTION WITH THE SOFTWARE OR THE USE OR OTHER DEALINGS IN
 * THE SOFTWARE.
 */

(function($) {
  var extend = function(out) {
    out = out || {};
    for (var i = 1; i < arguments.length; i++) {
      if (!arguments[i]) {
        continue;
      }
      for (var key in arguments[i]) {
        if (arguments[i].hasOwnProperty(key)) {
          out[key] = arguments[i][key];
        }
      }
    }
    return out;
  };
  
  /**
   * Algolia Search Helper providing faceting and disjunctive faceting
   * @param {AlgoliaSearch} client an AlgoliaSearch client
   * @param {string} index the index name to query
   * @param {hash} options an associative array defining the hitsPerPage, list of facets and list of disjunctive facets
   */
  window.AlgoliaSearchHelper = function(client, index, options) {
    /// Default options
    var defaults = {
      facets: [],            // list of facets to compute
      disjunctiveFacets: [], // list of disjunctive facets to compute
      hitsPerPage: 20        // number of hits per page
    };

    this.init(client, index, extend({}, defaults, options));
  };

  AlgoliaSearchHelper.prototype = {
    /**
     * Initialize a new AlgoliaSearchHelper
     * @param  {AlgoliaSearch} client an AlgoliaSearch client
     * @param  {string} index the index name to query
     * @param  {hash} options an associative array defining the hitsPerPage, list of facets and list of disjunctive facets
     * @return {AlgoliaSearchHelper}
     */
    init: function(client, index, options) {
      this.client = client;
      this.index = index;
      this.options = options;
      this.page = 0;
      this.refinements = {};
      this.disjunctiveRefinements = {};
      this.extraQueries = [];
    },

    /**
     * Perform a query
     * @param  {string} q the user query
     * @param  {function} searchCallback the result callback called with two arguments:
     *  success: boolean set to true if the request was successfull
     *  content: the query answer with an extra 'disjunctiveFacets' attribute
     */
    search: function(q, searchCallback, searchParams) {
      this.q = q;
      this.searchCallback = searchCallback;
      this.searchParams = searchParams || {};
      this.page = this.page || 0;
      this.refinements = this.refinements || {};
      this.disjunctiveRefinements = this.disjunctiveRefinements || {};
      this._search();
    },
    
    /**
     * Remove all refinements (disjunctive + conjunctive)
     */
    clearRefinements: function() {
      this.disjunctiveRefinements = {};
      this.refinements = {};
    },

    /**
     * Ensure a facet refinement exists
     * @param  {string} facet the facet to refine
     * @param  {string} value the associated value
     */
    addDisjunctiveRefine: function(facet, value) {
      this.disjunctiveRefinements = this.disjunctiveRefinements || {};
      this.disjunctiveRefinements[facet] = this.disjunctiveRefinements[facet] || {};
      this.disjunctiveRefinements[facet][value] = true;
    },

    /**
     * Ensure a facet refinement does not exist
     * @param  {string} facet the facet to refine
     * @param  {string} value the associated value
     */
    removeDisjunctiveRefine: function(facet, value) {
      this.disjunctiveRefinements = this.disjunctiveRefinements || {};
      this.disjunctiveRefinements[facet] = this.disjunctiveRefinements[facet] || {};
      try {
        delete this.disjunctiveRefinements[facet][value];
      } catch (e) {
        this.disjunctiveRefinements[facet][value] = undefined; // IE compat
      }
    },

    /**
     * Ensure a facet refinement exists
     * @param  {string} facet the facet to refine
     * @param  {string} value the associated value
     */
    addRefine: function(facet, value) {
      var refinement = facet + ':' + value;
      this.refinements = this.refinements || {};
      this.refinements[refinement] = true;
    },

    /**
     * Ensure a facet refinement does not exist
     * @param  {string} facet the facet to refine
     * @param  {string} value the associated value
     */
    removeRefine: function(facet, value) {
      var refinement = facet + ':' + value;
      this.refinements = this.refinements || {};
      this.refinements[refinement] = false;
    },

    /**
     * Toggle refinement state of a facet
     * @param  {string} facet the facet to refine
     * @param  {string} value the associated value
     * @return {boolean} true if the facet has been found
     */
    toggleRefine: function(facet, value) {
      for (var i = 0; i < this.options.facets.length; ++i) {
        if (this.options.facets[i] == facet) {
          var refinement = facet + ':' + value;
          this.refinements[refinement] = !this.refinements[refinement];
          this.page = 0;
          this._search();
          return true;
        }
      }
      this.disjunctiveRefinements[facet] = this.disjunctiveRefinements[facet] || {};
      for (var j = 0; j < this.options.disjunctiveFacets.length; ++j) {
        if (this.options.disjunctiveFacets[j] == facet) {
          this.disjunctiveRefinements[facet][value] = !this.disjunctiveRefinements[facet][value];
          this.page = 0;
          this._search();
          return true;
        }
      }
      return false;
    },

    /**
     * Check the refinement state of a facet
     * @param  {string}  facet the facet
     * @param  {string}  value the associated value
     * @return {boolean} true if refined
     */
    isRefined: function(facet, value) {
      var refinement = facet + ':' + value;
      if (this.refinements[refinement]) {
        return true;
      }
      if (this.disjunctiveRefinements[facet] && this.disjunctiveRefinements[facet][value]) {
        return true;
      }
      return false;
    },

    /**
     * Go to next page
     */
    nextPage: function() {
      this._gotoPage(this.page + 1);
    },

    /**
     * Go to previous page
     */
    previousPage: function() {
      if (this.page > 0) {
        this._gotoPage(this.page - 1);
      }
    },

    /**
     * Goto a page
     * @param  {integer} page The page number
     */
    gotoPage: function(page) {
        this._gotoPage(page);
    },

    /**
     * Configure the page but do not trigger a reload
     * @param  {integer} page The page number
     */
    setPage: function(page) {
      this.page = page;
    },

    /**
     * Configure the underlying index name
     * @param {string} name the index name
     */
    setIndex: function(name) {
      this.index = name;
    },

    /**
     * Get the underlying configured index name
     */
    getIndex: function() {
      return this.index;
    },

    /**
     * Clear the extra queries added to the underlying batch of queries
     */
    clearExtraQueries: function() {
      this.extraQueries = [];
    },

    /**
     * Add an extra query to the underlying batch of queries. Once you add queries
     * to the batch, the 2nd parameter of the searchCallback will be an object with a `results`
     * attribute listing all search results.
     */
    addExtraQuery: function(index, query, params) {
      this.extraQueries.push({ index: index, query: query, params: (params || {}) });
    },

    ///////////// PRIVATE

    /**
     * Goto a page
     * @param  {integer} page The page number
     */
    _gotoPage: function(page) {
      this.page = page;
      this._search();
    },

    /**
     * Perform the underlying queries
     */
    _search: function() {
      this.client.startQueriesBatch();
      this.client.addQueryInBatch(this.index, this.q, this._getHitsSearchParams());
      var disjunctiveFacets = [];
      var unusedDisjunctiveFacets = {};
      for (var i = 0; i < this.options.disjunctiveFacets.length; ++i) {
        var facet = this.options.disjunctiveFacets[i];
        if (this._hasDisjunctiveRefinements(facet)) {
          disjunctiveFacets.push(facet);
        } else {
          unusedDisjunctiveFacets[facet] = true;
        }
      }
      for (var i = 0; i < disjunctiveFacets.length; ++i) {
        this.client.addQueryInBatch(this.index, this.q, this._getDisjunctiveFacetSearchParams(disjunctiveFacets[i]));
      }
      for (var i = 0; i < this.extraQueries.length; ++i) {
        this.client.addQueryInBatch(this.extraQueries[i].index, this.extraQueries[i].query, this.extraQueries[i].params);
      }
      var self = this;
      this.client.sendQueriesBatch(function(success, content) {
        if (!success) {
          self.searchCallback(false, content);
          return;
        }
        var aggregatedAnswer = content.results[0];
        aggregatedAnswer.disjunctiveFacets = aggregatedAnswer.disjunctiveFacets || {};
        aggregatedAnswer.facetStats = aggregatedAnswer.facetStats || {};
        for (var facet in unusedDisjunctiveFacets) {
          if (aggregatedAnswer.facets[facet] && !aggregatedAnswer.disjunctiveFacets[facet]) {
            aggregatedAnswer.disjunctiveFacets[facet] = aggregatedAnswer.facets[facet];
            try {
              delete aggregatedAnswer.facets[facet];
            } catch (e) {
              aggregatedAnswer.facets[facet] = undefined; // IE compat
            }
          }
        }
        for (var i = 0; i < disjunctiveFacets.length; ++i) {
          for (var facet in content.results[i + 1].facets) {
            aggregatedAnswer.disjunctiveFacets[facet] = content.results[i + 1].facets[facet];
            if (self.disjunctiveRefinements[facet]) {
              for (var value in self.disjunctiveRefinements[facet]) {
                if (!aggregatedAnswer.disjunctiveFacets[facet][value] && self.disjunctiveRefinements[facet][value]) {
                  aggregatedAnswer.disjunctiveFacets[facet][value] = 0;
                }
              }
            }
          }
          for (var stats in content.results[i + 1].facets_stats) {
            aggregatedAnswer.facetStats[stats] = content.results[i + 1].facets_stats[stats];
          }
        }
        if (self.extraQueries.length === 0) {
          self.searchCallback(true, aggregatedAnswer);
        } else {
          var c = { results: [ aggregatedAnswer ] };
          for (var i = 0; i < self.extraQueries.length; ++i) {
            c.results.push(content.results[1 + disjunctiveFacets.length + i]);
          }
          self.searchCallback(true, c);
        }
      });
    },

    /**
     * Build search parameters used to fetch hits
     * @return {hash}
     */
    _getHitsSearchParams: function() {
      var facets = [];
      for (var i = 0; i < this.options.facets.length; ++i) {
        facets.push(this.options.facets[i]);
      }
      for (var i = 0; i < this.options.disjunctiveFacets.length; ++i) {
        var facet = this.options.disjunctiveFacets[i];
        if (!this._hasDisjunctiveRefinements(facet)) {
          facets.push(facet);
        }
      }
      return extend({}, {
        hitsPerPage: this.options.hitsPerPage,
        page: this.page,
        facets: facets,
        facetFilters: this._getFacetFilters()
      }, this.searchParams);
    },

    /**
     * Build search parameters used to fetch a disjunctive facet
     * @param  {string} facet the associated facet name
     * @return {hash}
     */
    _getDisjunctiveFacetSearchParams: function(facet) {
      return extend({}, this.searchParams, {
        hitsPerPage: 1,
        page: 0,
        attributesToRetrieve: [],
        attributesToHighlight: [],
        attributesToSnippet: [],
        facets: facet,
        facetFilters: this._getFacetFilters(facet)
      });
    },

    /**
     * Test if there are some disjunctive refinements on the facet
     */
    _hasDisjunctiveRefinements: function(facet) {
      for (var value in this.disjunctiveRefinements[facet]) {
        if (this.disjunctiveRefinements[facet][value]) {
          return true;
        }
      }
      return false;
    },

    /**
     * Build facetFilters parameter based on current refinements
     * @param  {string} facet if set, the current disjunctive facet
     * @return {hash}
     */
    _getFacetFilters: function(facet) {
      var facetFilters = [];
      for (var refinement in this.refinements) {
        if (this.refinements[refinement]) {
          facetFilters.push(refinement);
        }
      }
      for (var disjunctiveRefinement in this.disjunctiveRefinements) {
        if (disjunctiveRefinement != facet) {
          var refinements = [];
          for (var value in this.disjunctiveRefinements[disjunctiveRefinement]) {
            if (this.disjunctiveRefinements[disjunctiveRefinement][value]) {
              refinements.push(disjunctiveRefinement + ':' + value);
            }
          }
          if (refinements.length > 0) {
            facetFilters.push(refinements);
          }
        }
      }
      return facetFilters;
    }
  };
})();

/*
 * Copyright (c) 2014 Algolia
 * http://www.algolia.com/
 *
 * Permission is hereby granted, free of charge, to any person obtaining a copy
 * of this software and associated documentation files (the "Software"), to deal
 * in the Software without restriction, including without limitation the rights
 * to use, copy, modify, merge, publish, distribute, sublicense, and/or sell
 * copies of the Software, and to permit persons to whom the Software is
 * furnished to do so, subject to the following conditions:
 *
 * The above copyright notice and this permission notice shall be included in
 * all copies or substantial portions of the Software.
 *
 * THE SOFTWARE IS PROVIDED "AS IS", WITHOUT WARRANTY OF ANY KIND, EXPRESS OR
 * IMPLIED, INCLUDING BUT NOT LIMITED TO THE WARRANTIES OF MERCHANTABILITY,
 * FITNESS FOR A PARTICULAR PURPOSE AND NONINFRINGEMENT. IN NO EVENT SHALL THE
 * AUTHORS OR COPYRIGHT HOLDERS BE LIABLE FOR ANY CLAIM, DAMAGES OR OTHER
 * LIABILITY, WHETHER IN AN ACTION OF CONTRACT, TORT OR OTHERWISE, ARISING FROM,
 * OUT OF OR IN CONNECTION WITH THE SOFTWARE OR THE USE OR OTHER DEALINGS IN
 * THE SOFTWARE.
 */

(function($) {
  
  /**
   * Algolia Places API
   * @param {string} Your application ID
   * @param {string} Your API Key
   */
  window.AlgoliaPlaces = function(applicationID, apiKey) {
     this.init(applicationID, apiKey);
  };

  AlgoliaPlaces.prototype = {
    /**
     * @param {string} Your application ID
     * @param {string} Your API Key
     */
    init: function(applicationID, apiKey) {
      this.client = new AlgoliaSearch(applicationID, apiKey, 'http', true, ['places-1.algolia.io', 'places-2.algolia.io', 'places-3.algolia.io']);
      this.cache = {};
    },

    /**
     * Perform a query
     * @param  {string} q the user query
     * @param  {function} searchCallback the result callback called with two arguments:
     *  success: boolean set to true if the request was successfull
     *  content: the query answer with an extra 'disjunctiveFacets' attribute
     * @param {hash} the list of search parameters
     */
    search: function(q, searchCallback, searchParams) {
      var indexObj = this;
      var params = 'query=' + encodeURIComponent(q);
      if (!this.client._isUndefined(searchParams) && searchParams != null) {
          params = this.client._getSearchParams(searchParams, params);
      }
      var pObj = {params: params, apiKey: this.client.apiKey, appID: this.client.applicationID};
      this.client._jsonRequest({ cache: this.cache,
                                 method: 'POST',
                                 url: '/1/places/query',
                                 body: pObj,
                                 callback: searchCallback,
                                 removeCustomHTTPHeaders: true });
    }
  };
})();

/*
    json2.js
    2014-02-04

    Public Domain.

    NO WARRANTY EXPRESSED OR IMPLIED. USE AT YOUR OWN RISK.

    See http://www.JSON.org/js.html


    This code should be minified before deployment.
    See http://javascript.crockford.com/jsmin.html

    USE YOUR OWN COPY. IT IS EXTREMELY UNWISE TO LOAD CODE FROM SERVERS YOU DO
    NOT CONTROL.


    This file creates a global JSON object containing two methods: stringify
    and parse.

        JSON.stringify(value, replacer, space)
            value       any JavaScript value, usually an object or array.

            replacer    an optional parameter that determines how object
                        values are stringified for objects. It can be a
                        function or an array of strings.

            space       an optional parameter that specifies the indentation
                        of nested structures. If it is omitted, the text will
                        be packed without extra whitespace. If it is a number,
                        it will specify the number of spaces to indent at each
                        level. If it is a string (such as '\t' or '&nbsp;'),
                        it contains the characters used to indent at each level.

            This method produces a JSON text from a JavaScript value.

            When an object value is found, if the object contains a toJSON
            method, its toJSON method will be called and the result will be
            stringified. A toJSON method does not serialize: it returns the
            value represented by the name/value pair that should be serialized,
            or undefined if nothing should be serialized. The toJSON method
            will be passed the key associated with the value, and this will be
            bound to the value

            For example, this would serialize Dates as ISO strings.

                Date.prototype.toJSON = function (key) {
                    function f(n) {
                        // Format integers to have at least two digits.
                        return n < 10 ? '0' + n : n;
                    }

                    return this.getUTCFullYear()   + '-' +
                         f(this.getUTCMonth() + 1) + '-' +
                         f(this.getUTCDate())      + 'T' +
                         f(this.getUTCHours())     + ':' +
                         f(this.getUTCMinutes())   + ':' +
                         f(this.getUTCSeconds())   + 'Z';
                };

            You can provide an optional replacer method. It will be passed the
            key and value of each member, with this bound to the containing
            object. The value that is returned from your method will be
            serialized. If your method returns undefined, then the member will
            be excluded from the serialization.

            If the replacer parameter is an array of strings, then it will be
            used to select the members to be serialized. It filters the results
            such that only members with keys listed in the replacer array are
            stringified.

            Values that do not have JSON representations, such as undefined or
            functions, will not be serialized. Such values in objects will be
            dropped; in arrays they will be replaced with null. You can use
            a replacer function to replace those with JSON values.
            JSON.stringify(undefined) returns undefined.

            The optional space parameter produces a stringification of the
            value that is filled with line breaks and indentation to make it
            easier to read.

            If the space parameter is a non-empty string, then that string will
            be used for indentation. If the space parameter is a number, then
            the indentation will be that many spaces.

            Example:

            text = JSON.stringify(['e', {pluribus: 'unum'}]);
            // text is '["e",{"pluribus":"unum"}]'


            text = JSON.stringify(['e', {pluribus: 'unum'}], null, '\t');
            // text is '[\n\t"e",\n\t{\n\t\t"pluribus": "unum"\n\t}\n]'

            text = JSON.stringify([new Date()], function (key, value) {
                return this[key] instanceof Date ?
                    'Date(' + this[key] + ')' : value;
            });
            // text is '["Date(---current time---)"]'


        JSON.parse(text, reviver)
            This method parses a JSON text to produce an object or array.
            It can throw a SyntaxError exception.

            The optional reviver parameter is a function that can filter and
            transform the results. It receives each of the keys and values,
            and its return value is used instead of the original value.
            If it returns what it received, then the structure is not modified.
            If it returns undefined then the member is deleted.

            Example:

            // Parse the text. Values that look like ISO date strings will
            // be converted to Date objects.

            myData = JSON.parse(text, function (key, value) {
                var a;
                if (typeof value === 'string') {
                    a =
/^(\d{4})-(\d{2})-(\d{2})T(\d{2}):(\d{2}):(\d{2}(?:\.\d*)?)Z$/.exec(value);
                    if (a) {
                        return new Date(Date.UTC(+a[1], +a[2] - 1, +a[3], +a[4],
                            +a[5], +a[6]));
                    }
                }
                return value;
            });

            myData = JSON.parse('["Date(09/09/2001)"]', function (key, value) {
                var d;
                if (typeof value === 'string' &&
                        value.slice(0, 5) === 'Date(' &&
                        value.slice(-1) === ')') {
                    d = new Date(value.slice(5, -1));
                    if (d) {
                        return d;
                    }
                }
                return value;
            });


    This is a reference implementation. You are free to copy, modify, or
    redistribute.
*/

/*jslint evil: true, regexp: true */

/*members "", "\b", "\t", "\n", "\f", "\r", "\"", JSON, "\\", apply,
    call, charCodeAt, getUTCDate, getUTCFullYear, getUTCHours,
    getUTCMinutes, getUTCMonth, getUTCSeconds, hasOwnProperty, join,
    lastIndex, length, parse, prototype, push, replace, slice, stringify,
    test, toJSON, toString, valueOf
*/


// Create a JSON object only if one does not already exist. We create the
// methods in a closure to avoid creating global variables.

if (typeof JSON !== 'object') {
    JSON = {};
}

(function () {
    'use strict';

    function f(n) {
        // Format integers to have at least two digits.
        return n < 10 ? '0' + n : n;
    }

    if (typeof Date.prototype.toJSON !== 'function') {

        Date.prototype.toJSON = function () {

            return isFinite(this.valueOf())
                ? this.getUTCFullYear()     + '-' +
                    f(this.getUTCMonth() + 1) + '-' +
                    f(this.getUTCDate())      + 'T' +
                    f(this.getUTCHours())     + ':' +
                    f(this.getUTCMinutes())   + ':' +
                    f(this.getUTCSeconds())   + 'Z'
                : null;
        };

        String.prototype.toJSON      =
            Number.prototype.toJSON  =
            Boolean.prototype.toJSON = function () {
                return this.valueOf();
            };
    }

    var cx,
        escapable,
        gap,
        indent,
        meta,
        rep;


    function quote(string) {

// If the string contains no control characters, no quote characters, and no
// backslash characters, then we can safely slap some quotes around it.
// Otherwise we must also replace the offending characters with safe escape
// sequences.

        escapable.lastIndex = 0;
        return escapable.test(string) ? '"' + string.replace(escapable, function (a) {
            var c = meta[a];
            return typeof c === 'string'
                ? c
                : '\\u' + ('0000' + a.charCodeAt(0).toString(16)).slice(-4);
        }) + '"' : '"' + string + '"';
    }


    function str(key, holder) {

// Produce a string from holder[key].

        var i,          // The loop counter.
            k,          // The member key.
            v,          // The member value.
            length,
            mind = gap,
            partial,
            value = holder[key];

// If the value has a toJSON method, call it to obtain a replacement value.

        if (value && typeof value === 'object' &&
                typeof value.toJSON === 'function') {
            value = value.toJSON(key);
        }

// If we were called with a replacer function, then call the replacer to
// obtain a replacement value.

        if (typeof rep === 'function') {
            value = rep.call(holder, key, value);
        }

// What happens next depends on the value's type.

        switch (typeof value) {
        case 'string':
            return quote(value);

        case 'number':

// JSON numbers must be finite. Encode non-finite numbers as null.

            return isFinite(value) ? String(value) : 'null';

        case 'boolean':
        case 'null':

// If the value is a boolean or null, convert it to a string. Note:
// typeof null does not produce 'null'. The case is included here in
// the remote chance that this gets fixed someday.

            return String(value);

// If the type is 'object', we might be dealing with an object or an array or
// null.

        case 'object':

// Due to a specification blunder in ECMAScript, typeof null is 'object',
// so watch out for that case.

            if (!value) {
                return 'null';
            }

// Make an array to hold the partial results of stringifying this object value.

            gap += indent;
            partial = [];

// Is the value an array?

            if (Object.prototype.toString.apply(value) === '[object Array]') {

// The value is an array. Stringify every element. Use null as a placeholder
// for non-JSON values.

                length = value.length;
                for (i = 0; i < length; i += 1) {
                    partial[i] = str(i, value) || 'null';
                }

// Join all of the elements together, separated with commas, and wrap them in
// brackets.

                v = partial.length === 0
                    ? '[]'
                    : gap
                    ? '[\n' + gap + partial.join(',\n' + gap) + '\n' + mind + ']'
                    : '[' + partial.join(',') + ']';
                gap = mind;
                return v;
            }

// If the replacer is an array, use it to select the members to be stringified.

            if (rep && typeof rep === 'object') {
                length = rep.length;
                for (i = 0; i < length; i += 1) {
                    if (typeof rep[i] === 'string') {
                        k = rep[i];
                        v = str(k, value);
                        if (v) {
                            partial.push(quote(k) + (gap ? ': ' : ':') + v);
                        }
                    }
                }
            } else {

// Otherwise, iterate through all of the keys in the object.

                for (k in value) {
                    if (Object.prototype.hasOwnProperty.call(value, k)) {
                        v = str(k, value);
                        if (v) {
                            partial.push(quote(k) + (gap ? ': ' : ':') + v);
                        }
                    }
                }
            }

// Join all of the member texts together, separated with commas,
// and wrap them in braces.

            v = partial.length === 0
                ? '{}'
                : gap
                ? '{\n' + gap + partial.join(',\n' + gap) + '\n' + mind + '}'
                : '{' + partial.join(',') + '}';
            gap = mind;
            return v;
        }
    }

// If the JSON object does not yet have a stringify method, give it one.

    if (typeof JSON.stringify !== 'function') {
        escapable = /[\\\"\x00-\x1f\x7f-\x9f\u00ad\u0600-\u0604\u070f\u17b4\u17b5\u200c-\u200f\u2028-\u202f\u2060-\u206f\ufeff\ufff0-\uffff]/g;
        meta = {    // table of character substitutions
            '\b': '\\b',
            '\t': '\\t',
            '\n': '\\n',
            '\f': '\\f',
            '\r': '\\r',
            '"' : '\\"',
            '\\': '\\\\'
        };
        JSON.stringify = function (value, replacer, space) {

// The stringify method takes a value and an optional replacer, and an optional
// space parameter, and returns a JSON text. The replacer can be a function
// that can replace values, or an array of strings that will select the keys.
// A default replacer method can be provided. Use of the space parameter can
// produce text that is more easily readable.

            var i;
            gap = '';
            indent = '';

// If the space parameter is a number, make an indent string containing that
// many spaces.

            if (typeof space === 'number') {
                for (i = 0; i < space; i += 1) {
                    indent += ' ';
                }

// If the space parameter is a string, it will be used as the indent string.

            } else if (typeof space === 'string') {
                indent = space;
            }

// If there is a replacer, it must be a function or an array.
// Otherwise, throw an error.

            rep = replacer;
            if (replacer && typeof replacer !== 'function' &&
                    (typeof replacer !== 'object' ||
                    typeof replacer.length !== 'number')) {
                throw new Error('JSON.stringify');
            }

// Make a fake root object containing our value under the key of ''.
// Return the result of stringifying the value.

            return str('', {'': value});
        };
    }


// If the JSON object does not yet have a parse method, give it one.

    if (typeof JSON.parse !== 'function') {
        cx = /[\u0000\u00ad\u0600-\u0604\u070f\u17b4\u17b5\u200c-\u200f\u2028-\u202f\u2060-\u206f\ufeff\ufff0-\uffff]/g;
        JSON.parse = function (text, reviver) {

// The parse method takes a text and an optional reviver function, and returns
// a JavaScript value if the text is a valid JSON text.

            var j;

            function walk(holder, key) {

// The walk method is used to recursively walk the resulting structure so
// that modifications can be made.

                var k, v, value = holder[key];
                if (value && typeof value === 'object') {
                    for (k in value) {
                        if (Object.prototype.hasOwnProperty.call(value, k)) {
                            v = walk(value, k);
                            if (v !== undefined) {
                                value[k] = v;
                            } else {
                                delete value[k];
                            }
                        }
                    }
                }
                return reviver.call(holder, key, value);
            }


// Parsing happens in four stages. In the first stage, we replace certain
// Unicode characters with escape sequences. JavaScript handles many characters
// incorrectly, either silently deleting them, or treating them as line endings.

            text = String(text);
            cx.lastIndex = 0;
            if (cx.test(text)) {
                text = text.replace(cx, function (a) {
                    return '\\u' +
                        ('0000' + a.charCodeAt(0).toString(16)).slice(-4);
                });
            }

// In the second stage, we run the text against regular expressions that look
// for non-JSON patterns. We are especially concerned with '()' and 'new'
// because they can cause invocation, and '=' because it can cause mutation.
// But just to be safe, we want to reject all unexpected forms.

// We split the second stage into 4 regexp operations in order to work around
// crippling inefficiencies in IE's and Safari's regexp engines. First we
// replace the JSON backslash pairs with '@' (a non-JSON character). Second, we
// replace all simple value tokens with ']' characters. Third, we delete all
// open brackets that follow a colon or comma or that begin the text. Finally,
// we look to see that the remaining characters are only whitespace or ']' or
// ',' or ':' or '{' or '}'. If that is so, then the text is safe for eval.

            if (/^[\],:{}\s]*$/
                    .test(text.replace(/\\(?:["\\\/bfnrt]|u[0-9a-fA-F]{4})/g, '@')
                        .replace(/"[^"\\\n\r]*"|true|false|null|-?\d+(?:\.\d*)?(?:[eE][+\-]?\d+)?/g, ']')
                        .replace(/(?:^|:|,)(?:\s*\[)+/g, ''))) {

// In the third stage we use the eval function to compile the text into a
// JavaScript structure. The '{' operator is subject to a syntactic ambiguity
// in JavaScript: it can begin a block or an object literal. We wrap the text
// in parens to eliminate the ambiguity.

                j = eval('(' + text + ')');

// In the optional fourth stage, we recursively walk the new structure, passing
// each name/value pair to a reviver function for possible transformation.

                return typeof reviver === 'function'
                    ? walk({'': j}, '')
                    : j;
            }

// If the text is not JSON parseable, then a SyntaxError is thrown.

            throw new SyntaxError('JSON.parse');
        };
    }
}());<|MERGE_RESOLUTION|>--- conflicted
+++ resolved
@@ -552,9 +552,6 @@
                 var q = '/1/indexes/' + encodeURIComponent(params.requests[i].indexName) + '?' + params.requests[i].params;
                 jsonpParams += i + '=' + encodeURIComponent(q) + '&';
             }
-<<<<<<< HEAD
-            return this._jsonRequest({ cache: this.cache,
-=======
             var pObj = {params: jsonpParams};
             if (this.tagFilters) {
                pObj['X-Algolia-TagFilters'] = this.tagFilters;
@@ -563,8 +560,7 @@
                pObj['X-Algolia-UserToken'] = this.userToken;
             }
 
-            this._jsonRequest({ cache: this.cache,
->>>>>>> c5fc7b11
+            return this._jsonRequest({ cache: this.cache,
                                    method: 'GET',
                                    url: '/1/indexes/*',
                                           body: pObj,
@@ -629,12 +625,8 @@
                     opts.successiveRetryCount += 1;
                     impl();
                 } else {
-<<<<<<< HEAD
-                    successiveRetryCount = 0;
+                    opts.successiveRetryCount = 0;
                     deferred && deferred.resolve(body);
-=======
-                    opts.successiveRetryCount = 0;
->>>>>>> c5fc7b11
                     if (!self._isUndefined(callback)) {
                         callback(success, body);
                     }
@@ -687,6 +679,7 @@
             method: opts.method,
             data: body,
             headers: headers,
+            cache: false,
             timeout: this.requestTimeoutInMs
         }).then(function(response) {
             opts.callback(false, true, null, response.data);
@@ -1013,13 +1006,8 @@
                     params += attributes[i];
                 }
             }
-<<<<<<< HEAD
-            return this.as._jsonRequest({ method: 'GET',
-                                   url: '/1/indexes/' + encodeURIComponent(indexObj.indexName) + '/' + encodeURIComponent(objectID) + params,
-                                   callback: callback });
-=======
             if (this.as.jsonp === null) {
-                this.as._jsonRequest({ method: 'GET',
+                return this.as._jsonRequest({ method: 'GET',
                                        url: '/1/indexes/' + encodeURIComponent(indexObj.indexName) + '/' + encodeURIComponent(objectID) + params,
                                        callback: callback });
             } else {
@@ -1030,13 +1018,11 @@
                 if (this.as.userToken) {
                    pObj['X-Algolia-UserToken'] = this.as.userToken;
                 }
-
-                this.as._jsonRequest({ method: 'GET',
+                return this.as._jsonRequest({ method: 'GET',
                                        url: '/1/indexes/' + encodeURIComponent(indexObj.indexName) + '/' + encodeURIComponent(objectID),
-                                       callback: callback, 
+                                       callback: callback,
                                        body: pObj});
             }
->>>>>>> c5fc7b11
         },
 
         /*
